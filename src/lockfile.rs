use serde::{Deserialize, Serialize};
use std::{collections::BTreeMap, path::Path};
use tokio::fs::{read_to_string, write};

#[derive(Debug, Serialize, Deserialize)]
pub struct FileEntry {
    pub hash: String,
    pub asset_id: u64,
}

static FILE_NAME: &str = "asphalt.lock.toml";
pub static VERSION: u8 = 1;

#[derive(Debug, Serialize, Deserialize, Default)]
pub struct LockFile {
    #[serde(default = "version_default")]
    pub version: u8,
    pub entries: BTreeMap<String, FileEntry>,
}

<<<<<<< HEAD
fn version_default() -> u8 {
    VERSION
}
=======
pub static FILE_NAME: &str = "asphalt.lock.toml";
>>>>>>> 68e01ede

impl LockFile {
    pub async fn read() -> anyhow::Result<Self> {
        let content = read_to_string(FILE_NAME).await;
        match content {
            Ok(content) => Ok(toml::from_str(&content)?),
            Err(_) => Ok(LockFile::default()),
        }
    }

<<<<<<< HEAD
    pub async fn write(&mut self) -> anyhow::Result<()> {
        self.version = VERSION;
=======
    pub async fn write(&self, filename: &Path) -> anyhow::Result<()> {
>>>>>>> 68e01ede
        let content = toml::to_string(self)?;
        write(filename, content).await?;

        Ok(())
    }
}<|MERGE_RESOLUTION|>--- conflicted
+++ resolved
@@ -8,7 +8,7 @@
     pub asset_id: u64,
 }
 
-static FILE_NAME: &str = "asphalt.lock.toml";
+pub static FILE_NAME: &str = "asphalt.lock.toml";
 pub static VERSION: u8 = 1;
 
 #[derive(Debug, Serialize, Deserialize, Default)]
@@ -18,13 +18,9 @@
     pub entries: BTreeMap<String, FileEntry>,
 }
 
-<<<<<<< HEAD
 fn version_default() -> u8 {
     VERSION
 }
-=======
-pub static FILE_NAME: &str = "asphalt.lock.toml";
->>>>>>> 68e01ede
 
 impl LockFile {
     pub async fn read() -> anyhow::Result<Self> {
@@ -35,12 +31,7 @@
         }
     }
 
-<<<<<<< HEAD
-    pub async fn write(&mut self) -> anyhow::Result<()> {
-        self.version = VERSION;
-=======
     pub async fn write(&self, filename: &Path) -> anyhow::Result<()> {
->>>>>>> 68e01ede
         let content = toml::to_string(self)?;
         write(filename, content).await?;
 
